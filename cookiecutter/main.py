#!/usr/bin/env python
# -*- coding: utf-8 -*-

"""
cookiecutter.main
-----------------

Main entry point for the `cookiecutter` command.

The code in this module is also a good example of how to use Cookiecutter as a
library rather than a script.
"""

import argparse
import logging
import os
import sys

from .cleanup import remove_repo
from .find import find_template
from .prompt import prompt_for_config
from .generate import generate_context, generate_files
from .vcs import git_clone


logger = logging.getLogger(__name__)

def cookiecutter(input_dir, checkout=None):
    """
    API equivalent to using Cookiecutter at the command line.

    :param input_dir: A directory containing a project template dir,
        or a URL to git repo.
    :param checkout: The branch, tag or commit ID to checkout after clone
    """

    # If it's a git repo, clone and prompt
    if input_dir.endswith('.git'):
        got_repo_arg = True
        repo_dir = git_clone(input_dir, checkout)
        project_template = find_template(repo_dir)
    else:
        got_repo_arg = False
        project_template = find_template(input_dir)

    config_file = os.path.join(os.path.dirname(project_template), 'cookiecutter.json')
    logging.debug('config_file is {0}'.format(config_file))

    context = generate_context(
        config_file=config_file
    )

    # If the context came from a repo, prompt the user to manually configure
    # at the command line.
    if got_repo_arg:
        cookiecutter_dict = prompt_for_config(context)
        context['cookiecutter'] = cookiecutter_dict

    # Create project from local context and project template.
    generate_files(
        template_dir=project_template,
        context=context
    )

    # Remove repo if Cookiecutter cloned it in the first place.
    # Here the user just wants a project, not a project template.
    if got_repo_arg:
        generated_project = context['cookiecutter']['repo_name']
        remove_repo(repo_dir, generated_project)

def parse_cookiecutter_args(args):
    """ Parse the command-line arguments to Cookiecutter. """

    parser = argparse.ArgumentParser(
        description='Create a project from a Cookiecutter project template.'
    )
    parser.add_argument(
        'input_dir',
        help='Cookiecutter project dir, e.g. cookiecutter-pypackage/'
    )
    parser.add_argument(
<<<<<<< HEAD
        '-c', '--checkout',
        help='branch, tag or commit to checkout after git clone'
=======
        '-v', '--verbose',
        help='Print debug information',
        action='store_true', default=False
>>>>>>> 14eef068
    )
    return parser.parse_args(args)

def main():
    """ Entry point for the package, as defined in setup.py. """

    args = parse_cookiecutter_args(sys.argv[1:])

<<<<<<< HEAD
    cookiecutter(args.input_dir, args.checkout)
=======
    if args.verbose:
        logging.basicConfig(format='%(levelname)s %(filename)s: %(message)s', level=logging.DEBUG)
    else:
        # Log info and above to console
        logging.basicConfig(format='%(levelname)s: %(message)s', level=logging.INFO)

    
    cookiecutter(args.input_dir)
>>>>>>> 14eef068

if __name__ == '__main__':
    main()<|MERGE_RESOLUTION|>--- conflicted
+++ resolved
@@ -68,6 +68,7 @@
         generated_project = context['cookiecutter']['repo_name']
         remove_repo(repo_dir, generated_project)
 
+
 def parse_cookiecutter_args(args):
     """ Parse the command-line arguments to Cookiecutter. """
 
@@ -79,34 +80,30 @@
         help='Cookiecutter project dir, e.g. cookiecutter-pypackage/'
     )
     parser.add_argument(
-<<<<<<< HEAD
         '-c', '--checkout',
         help='branch, tag or commit to checkout after git clone'
-=======
+    )
+    parser.add_argument(
         '-v', '--verbose',
         help='Print debug information',
         action='store_true', default=False
->>>>>>> 14eef068
     )
     return parser.parse_args(args)
+
 
 def main():
     """ Entry point for the package, as defined in setup.py. """
 
     args = parse_cookiecutter_args(sys.argv[1:])
 
-<<<<<<< HEAD
-    cookiecutter(args.input_dir, args.checkout)
-=======
     if args.verbose:
         logging.basicConfig(format='%(levelname)s %(filename)s: %(message)s', level=logging.DEBUG)
     else:
         # Log info and above to console
         logging.basicConfig(format='%(levelname)s: %(message)s', level=logging.INFO)
+    
+    cookiecutter(args.input_dir, args.checkout)
 
-    
-    cookiecutter(args.input_dir)
->>>>>>> 14eef068
 
 if __name__ == '__main__':
     main()