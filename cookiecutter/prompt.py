--- conflicted
+++ resolved
@@ -11,51 +11,7 @@
 from __future__ import unicode_literals
 import sys
 
-<<<<<<< HEAD
 from .compat import *
-=======
-PY3 = sys.version > '3'
-if PY3:
-    iteritems = lambda d: iter(d.items())
-    def read_response(prompt=''):
-        """
-        Prompt the user for a response.
-
-        Prints the given prompt (which should be a Unicode string),
-        and returns the text entered by the user as a Unicode string.
-
-        :param prompt: A Unicode string that is presented to the user.
-        """
-        # The Python 3 input function does exactly what we want
-        return input(prompt)
-else:
-    def read_response(prompt=''):
-        """
-        Prompt the user for a response.
-
-        Prints the given prompt (which should be a Unicode string),
-        and returns the text entered by the user as a Unicode string.
-
-        :param prompt: A Unicode string that is presented to the user.
-        """
-        # For Python 2, raw_input takes a byte string argument for the prompt.
-        # This must be encoded using the encoding used by sys.stdout.
-        # The result is a byte string encoding using sys.stdin.encoding.
-        # However, if the program is not being run interactively, sys.stdout
-        # and sys.stdin may not have encoding attributes.
-        # In that case we don't print a prompt (stdin/out isn't interactive,
-        # so prompting is pointless), and we assume the returned data is
-        # encoded using sys.getdefaultencoding(). This may not be right,
-        # but it's likely the best we can do.
-        # Isn't Python 2 encoding support wonderful? :-)
-        if sys.stdout.encoding:
-            prompt = prompt.encode(sys.stdout.encoding)
-        else:
-            prompt = ''
-        enc = sys.stdin.encoding or sys.getdefaultencoding()
-        return raw_input(prompt).decode(enc)
-    iteritems = lambda d: d.iteritems()
->>>>>>> bda376a3
 
 
 def prompt_for_config(context):
