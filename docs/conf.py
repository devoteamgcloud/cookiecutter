--- conflicted
+++ resolved
@@ -61,20 +61,11 @@
 # If your documentation needs a minimal Sphinx version, state it here.
 # needs_sphinx = '1.0'
 
-<<<<<<< HEAD
-# Add any Sphinx extension module names here, as strings. They can be
-# extensions coming with Sphinx (named 'sphinx.ext.*') or your custom ones.
-extensions = [
-    'sphinx.ext.autodoc', 'sphinx.ext.doctest', 'sphinx.ext.intersphinx',
-    'sphinx.ext.todo', 'sphinx.ext.coverage', 'sphinx.ext.imgmath',
-    'sphinx.ext.ifconfig', 'sphinx.ext.viewcode', 'docs.ccext']
-=======
 # Add any Sphinx extension module names here, as strings. They can be extensions
 # coming with Sphinx (named 'sphinx.ext.*') or your custom ones.
 extensions = ['sphinx.ext.autodoc', 'sphinx.ext.doctest', 'sphinx.ext.intersphinx',
               'sphinx.ext.todo', 'sphinx.ext.coverage', 'sphinx.ext.imgmath',
               'sphinx.ext.ifconfig', 'sphinx.ext.viewcode', 'docs.ccext', 'recommonmark']
->>>>>>> b4f110e7
 
 # Add any paths that contain templates here, relative to this directory.
 templates_path = ['_templates']
@@ -240,13 +231,8 @@
 # Grouping the document tree into LaTeX files. List of tuples
 # (source start file, target name, title, author, documentclass [howto/manual])
 latex_documents = [
-<<<<<<< HEAD
-    ('index', 'cookiecutter.tex', u'cookiecutter Documentation',
-     u'Audrey Roy', 'manual'),
-=======
   ('index', 'cookiecutter.tex', u'cookiecutter Documentation',
    u'Audrey Roy and cookiecutter community', 'manual'),
->>>>>>> b4f110e7
 ]
 
 # The name of an image file (relative to this directory) to place at the top of
@@ -289,15 +275,9 @@
 # (source start file, target name, title, author,
 #  dir menu entry, description, category)
 texinfo_documents = [
-<<<<<<< HEAD
-    ('index', 'cookiecutter', u'cookiecutter Documentation',
-     u'Audrey Roy', 'cookiecutter', 'One line description of project.',
-     'Miscellaneous'),
-=======
   ('index', 'cookiecutter', u'cookiecutter Documentation',
    u'Audrey Roy and cookiecutter community', 'cookiecutter', 'One line description of project.',
    'Miscellaneous'),
->>>>>>> b4f110e7
 ]
 
 # Documents to append as an appendix to all manuals.
